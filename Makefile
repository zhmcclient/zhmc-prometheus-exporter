# Makefile for zhmc_prometheus exporter
# Prerequisites:
#   Any Linux distribution (macOS not officially supported)
#   All of these commands:
#     bash
#     rm
#     make
#     python3
#     pip3
# Use this to get information on the targets:
#   make help

package_name := zhmc_prometheus_exporter
package_version := $(shell python3 -c "from pbr.version import VersionInfo; vi=VersionInfo('$(package_name)'); print(vi.release_string())" 2> /dev/null)
python_version := $(shell python3 -c "import sys; sys.stdout.write('%s.%s'%(sys.version_info[0], sys.version_info[1]))")

package_dir := zhmc_prometheus_exporter
package_file := zhmc_prometheus_exporter.py
test_dir := zhmc_prometheus_exporter
test_file := test.py

dist_dir := dist
bdist_file := $(dist_dir)/$(package_name)-$(package_version)-py2.py3-none-any.whl
sdist_file := $(dist_dir)/$(package_name)-$(package_version).tar.gz

doc_dir := docs
build_doc_dir := $(doc_dir)/_build

.PHONY: help
help:
	@echo "Makefile for project $(package_name)"
	@echo "Package version: $(package_version)"
	@echo "Python version: $(python_version)"
	@echo "Targets:"
<<<<<<< HEAD
	@echo "  setup      - Install prerequisites"
	@echo "  install    - Install package"
	@echo "  uninstall  - Uninstall package"
	@echo "  dev-setup  - Install building & testing prerequisites"
	@echo "  build      - Build the distribution files in $(dist_dir)"
	@echo "               Binary: $(bdist_file)"
	@echo "               Source: $(sdist_file)"
	@echo "  upload     - Upload to PyPI"
	@echo "  builddoc   - Build the documentation in $(build_doc_dir)/index.html"
	@echo "  test       - Perform unit tests"
	@echo "  lint       - Perform lint tests"
	@echo "  clean      - Clean up temporary files"
=======
	@echo "  setup       - Install prerequisites"
	@echo "  install     - Install package"
	@echo "  uninstall   - Uninstall package"
	@echo "  dev-setup   - Install building & testing prerequisites"
	@echo "  build       - Build the distribution files in $(dist_dir)"
	@echo "                Binary: $(bdist_file)"
	@echo "                Source: $(sdist_file)"
	@echo "  builddoc    - Build the documentation in $(build_doc_dir)/index.html"
	@echo "  test        - Perform unit tests including coverage checker"
	@echo "  lint        - Perform lint tests"
	@echo "  clean       - Clean up temporary files"
	@echo "  clean-built - Clean up files that the build processes generated"
>>>>>>> e697e8c5

.PHONY: _check_version
_check_version:
ifeq (,$(package_version))
	@echo 'Error: Package version could not be determine: (requires pbr; run "make dev-setup")'
	@false
else
	@true
endif

.PHONY: setup
setup:
	@echo "Installing requirements..."
	pip3 install -r requirements.txt
	@echo "$@ done."

.PHONY: install
install:
	@echo "Installing $(package_name)..."
	pip3 install .
	@echo "$@ done."

.PHONY: uninstall
uninstall:
	@echo "Uninstalling $(package_name)..."
	bash -c "pip3 show $(package_name) > /dev/null; if [ $$? -eq 0 ]; then pip3 uninstall -y $(package_name); fi"
	@echo "$@ done."

.PHONY: dev-setup
dev-setup: setup
	@echo "Installing dev requirements..."
	pip3 install -r dev-requirements.txt
	@echo "$@ done."

.PHONY: upload
upload: _check_version $(bdist_file) $(sdist_file)
ifeq (,$(findstring .dev,$(package_version)))
	@echo "==> This will upload $(package_name) version $(package_version) to PyPI!"
	@echo -n "==> Continue? [yN] "
	@bash -c 'read answer; if [ "$$answer" != "y" ]; then echo "Aborted."; false; fi'
	twine upload $(bdist_file) $(sdist_file)
	@echo "Done: Uploaded $(package_name) version to PyPI: $(package_version)"
else
	@echo "Error: A development version $(package_version) of $(package_name) cannot be uploaded to PyPI!"
	@false
endif

.PHONY: builddoc
builddoc: html
	@echo "Building HTML documentation..."
	@echo "$@ done."

.PHONY: build
build: $(bdist_file) $(sdist_file)
	@echo "Building binary & source distributions..."
	@echo "$@ done."

.PHONY: test
test: dev-setup install
	@echo "Performing unit tests of $(package_name) with coverage checker..."
	@echo "Note that the warning about an unknown metric is part of the tests"
	py.test $(test_dir)/$(test_file) --cov $(package_name) --cov-report=html
	@echo "$@ done."

.PHONY: lint
lint: dev-setup
	@echo "Performing lint tests of $(package_name)..."
	flake8
	@echo "$@ done."

.PHONY: clean
clean:
	@echo "Cleaning up temporary files..."
<<<<<<< HEAD
	rm -rfv build $(package_name).egg-info __pycache__ AUTHORS ChangeLog
=======
	rm -rfv build $(package_name).egg-info .pytest_cache .coverage $(test_dir)/__pycache__
	@echo "$@ done."

.PHONY: clean-built
clean-built:
	@echo "Cleaning up built files..."
	rm -rfv dist docs/_build htmlcov
>>>>>>> e697e8c5
	@echo "$@ done."

html: dev-setup
	@echo "Generating an HTML documentation..."
	sphinx-build -b html $(doc_dir) $(build_doc_dir)
	@echo "$@ done."

$(bdist_file): dev-setup clean
	@echo "Creating binary distribution archive $@..."
	python3 setup.py bdist_wheel -d $(dist_dir) --universal
	@echo "Done: Created binary distribution archive $@."

$(sdist_file): dev-setup clean
	@echo "Creating source distribution archive $@..."
	python3 setup.py sdist -d $(dist_dir)
	@echo "Done: Created source distribution archive $@."<|MERGE_RESOLUTION|>--- conflicted
+++ resolved
@@ -32,20 +32,6 @@
 	@echo "Package version: $(package_version)"
 	@echo "Python version: $(python_version)"
 	@echo "Targets:"
-<<<<<<< HEAD
-	@echo "  setup      - Install prerequisites"
-	@echo "  install    - Install package"
-	@echo "  uninstall  - Uninstall package"
-	@echo "  dev-setup  - Install building & testing prerequisites"
-	@echo "  build      - Build the distribution files in $(dist_dir)"
-	@echo "               Binary: $(bdist_file)"
-	@echo "               Source: $(sdist_file)"
-	@echo "  upload     - Upload to PyPI"
-	@echo "  builddoc   - Build the documentation in $(build_doc_dir)/index.html"
-	@echo "  test       - Perform unit tests"
-	@echo "  lint       - Perform lint tests"
-	@echo "  clean      - Clean up temporary files"
-=======
 	@echo "  setup       - Install prerequisites"
 	@echo "  install     - Install package"
 	@echo "  uninstall   - Uninstall package"
@@ -58,7 +44,6 @@
 	@echo "  lint        - Perform lint tests"
 	@echo "  clean       - Clean up temporary files"
 	@echo "  clean-built - Clean up files that the build processes generated"
->>>>>>> e697e8c5
 
 .PHONY: _check_version
 _check_version:
@@ -132,17 +117,13 @@
 .PHONY: clean
 clean:
 	@echo "Cleaning up temporary files..."
-<<<<<<< HEAD
-	rm -rfv build $(package_name).egg-info __pycache__ AUTHORS ChangeLog
-=======
-	rm -rfv build $(package_name).egg-info .pytest_cache .coverage $(test_dir)/__pycache__
+	rm -rfv build $(package_name).egg-info .pytest_cache .coverage $(test_dir)/__pycache__ AUTHORS ChangeLog
 	@echo "$@ done."
 
 .PHONY: clean-built
 clean-built:
 	@echo "Cleaning up built files..."
 	rm -rfv dist docs/_build htmlcov
->>>>>>> e697e8c5
 	@echo "$@ done."
 
 html: dev-setup
