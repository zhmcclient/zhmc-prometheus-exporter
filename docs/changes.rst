.. Copyright 2018 IBM Corp. All Rights Reserved.
..
.. Licensed under the Apache License, Version 2.0 (the "License");
.. you may not use this file except in compliance with the License.
.. You may obtain a copy of the License at
..
..    http://www.apache.org/licenses/LICENSE-2.0
..
.. Unless required by applicable law or agreed to in writing, software
.. distributed under the License is distributed on an "AS IS" BASIS,
.. WITHOUT WARRANTIES OR CONDITIONS OF ANY KIND, either express or implied.
.. See the License for the specific language governing permissions and
.. limitations under the License.


Change log
----------


Version 1.5.0.dev1
^^^^^^^^^^^^^^^^^^

This version contains all fixes up to version 1.4.x.

Released: not yet

**Incompatible changes:**

**Deprecations:**

**Bug fixes:**

* Improved and fixed Dockerfile. (issue #297)

* Docs: Fixed incorrect label value syntax in the documentation. (issue #310)

**Enhancements:**

* Added a '--version' option for showing the versions of the exporter and
  the zhmcclient library. (issue #298)

<<<<<<< HEAD
* Enabled the 'partition-attached-network-interface' metric group in the
  standard/example metric definition file. It had been disabled for performance
  reasons, but with the auto-update support for resources, there is no
  visible performance impact anymore when Prometheus fetches the metrics.
=======
* Test: Added a test script 'validate_adapter_metrics.py' for validating
  the adapter/NIC resources for which metrics are returned by the HMC.
>>>>>>> 47d384f6

**Cleanup:**

**Known issues:**

* See `list of open issues`_.

.. _`list of open issues`: https://github.com/zhmcclient/zhmc-prometheus-exporter/issues


Version 1.4.0
^^^^^^^^^^^^^

This version contains all fixes up to version 1.3.2.

Released: 2023-03-27

**Incompatible changes:**

* The label value definitions in the metric definition file are now interpreted
  as Jinja2 expressions and no longer with the special syntax used before.

  This is an incompatible change and requires updating the metric definition
  file accordingly. The example metric definition file provided with the package
  has been updated accordingly. If you have used the example file unchanged,
  you only need to use the new version of the file. If you have used your own
  version of the metric definition file, you need to update it. For
  understanding the changes and what to update, compare the old and new version
  of the example metric definition file.

* The extra label value definitions in the HMC credentials file are now
  interpreted as Jinja2 expressions and no longer as literals.

  This is an incompatible change and requires updating your HMC credentials file
  in case you used the 'extra_labels' property in there.
  The change to make is to put the literal label values into nested double and
  single quotes.

  Example old definition in the file::

      extra_labels:
        - name: hmc
          value: MYHMC1

  Corresponding new definition in the file::

      extra_labels:
        - name: hmc
          value: "'MYHMC1'"

* Changed the names of exported metrics with unit Watt from '\*_watts' to
  '\*_watt':

  - zhmc_cpc_power_watts -> zhmc_cpc_power_watt
  - zhmc_cpc_power_cord{C}_phase_{P}_watts -> zhmc_cpc_power_cord{C}_phase_{P}_watt

**Bug fixes:**

* Fixed that not using the `--log` option resulted in an error message
  about invalid use of the `--log-comp` option. (issue #234)

* Fixed an erroneous timezone offset in log timestamps. (issue #241)

* Fixed the log entry for version 1.3.0 that showed an incorrect new timestamp
  format.

* Fixed a flake8 AttributeError when using importlib-metadata 5.0.0 on
  Python >=3.7, by pinning importlib-metadata to <5.0.0 on these Python
  versions.

* Test: Fixed install error of Python 2.7, 3,5, 3,6 on Ubuntu in GitHub Actions.

* Fixed new issues of Pylint 2.16. Fixed versions of Pylint dependents and their
  Python versions.

* Added missing packages (pip_check_reqs, pipdeptree) to be checked for their
  dependencies in minimum-constraints.txt.

* Fixed CBP related metrics in classic mode CPCs in HMC 2.16. These metrics
  were removed in z16 but the metric definition file tried to export them,
  leading to a failure with z16 CPCs in classic mode. This was fixed by
  exporting these metrics only if the CPC has the SE version that supports them.

* Fixed the '\*_central_memory_mib' and '\*_expanded_memory_mib' metrics of
  LPARs of classic mode CPCs that caused the exporter to fail.

* Updated the minimum version of zhmcclient to 1.7.0 to pick up a fix for
  cases where a CPC resource is not found (may happen on older HMCs such as
  2.14). Changed error handling to tolerate that case.

**Enhancements:**

* Added support for labels on single metric definitions, for defining how the
  Prometheus metric value should be interpreted. A `value` lebel can define
  a string-typed property value that should be used instead. This has been
  used to show the original staus values, e.g. as `value="operating"`.
  A `valuetype` label can define that the floating point value of the
  Prometheus metric should be interpreted as a boolean or integer value. This
  has been used for any boolean metrics. (issue #224)

* Simplified release process by adding a new GitHub Actions workflow publish.yml
  to build and publish to PyPI

* Added exporter and zhmcclient version and verbosity level to log.

* When enabling auto-update for a resource fails, the exporter will now record
  an error log message that the resource is ignored, but will otherwise
  continue with its operation. Previously, it terminated in such a case.

* Docs: Added sections on HMC setup and setup of firewalls and proxies that
  may be between you and the HMC. (issues #260 and #261)

* Added missing environments to weekly full tests (Python 3.5,3.6 on Windows
  and MacOS).

* Added some critical environments to normal PR tests (Python 3.10/min on
  Windows).

* Changed to using the 'build' package for building the distribution archives
  instead of 'setup.py' commands, following the recommendation of the Python
  packaging community
  (see https://blog.ganssle.io/articles/2021/10/setup-py-deprecated.html).

* The label value definitions in the metric definition file are now interpreted
  as Jinja2 expressions and no longer with the special keyword syntax used
  before. This is an incompatible change for the metric definition file, see the
  corresponding item in the incompatible changes section of this change log.
  The example metric definition file provided with the package has been updated
  accordingly.

* The extra label value definitions in the HMC credentials file are now
  interpreted as Jinja2 expressions and no longer as just literals. This is an
  incompatible change for the HMC credentials file, see the corresponding
  item in the incompatible changes section of this change log.
  The example HMC credentials file provided with the package has been updated
  accordingly.

* Added support for conditional exporting of single metrics based on the
  HMC and SE/CPC version, by adding an 'if' property to the metric definition in
  the metric definition file that can specify a Python expression using
  the 'hmc_version' and 'se_version' variables. Used that capability on CBP
  related metrics that were added in z14 and removed in z16 to specify the
  supported SE version range.

* Made handling of runtime errors more tolerant for properties that are
  not present in certain cases.

* Docs: Added a link to the description of Jinja2 expressions.

* Added labels to all 'zhmc_cpc_power_cord\*' metrics:

  - 'cord' - line cord name (as reported in metric 'linecord-eight-name')
  - 'cordid' - line cord ID (1, 2, ..., 8)
  - 'phase' - line cord phase (A, B, C)

* Added support for Python 3.11.

* Improved and shortened the error message for validation errors in the
  metric definition file and HMC credentials file. As part of that, increased
  the minimum version of the jsonschema package to 3.2.0 and of the pyrsistent
  package to 0.17.3 on Python<=3.6 and 0.18.1 on Python>=3.7.

* Added a check for consistency of items in metrics and metric_groups in
  the metric definition file.

**Cleanup:**

* Addressed issues in test workflow reported by Github Actions. (issue #264)

* Increased minimum versions of pip, setuptools, wheel to more recent versions.

* Changed the names of exported metrics with unit Watt from '\*_watts' to
  '\*_watt', for consistency:

  - zhmc_cpc_power_watts -> zhmc_cpc_power_watt
  - zhmc_cpc_power_cord{C}_phase_{P}_watts -> zhmc_cpc_power_cord{C}_phase_{P}_watt


Version 1.3.0
^^^^^^^^^^^^^

Released: 2022-09-05

**Incompatible changes:**

* The log format has changed from:
  "2022-08-17 09:24:41,037 logger: message"
  to:
  "2022-08-17 07:24:41+0000 LEVEL logger: message"

**Bug fixes:**

* Fixed that HMC exceptions were not caught during cleaning when exiting.

* Docs: Fixed that the "Logging" section in the documentation described the
  '--log' option as '--log-dest'.

**Enhancements:**

* HMC resources that no longer exist are automatically removed from the
  exported metrics. (Issue #203)

* Increased minimum version of zhmcclient to 1.4.0 to pick up fixes and
  required new functions. (issue #220)

* Extended the existing --log-comp option to allow specifying a log level for
  each component with COMP=LEVEL, and to add support for a component 'all'
  that affects all components.

* Optimized the log levels of many log messages and the verbosity level of some
  output messages.

* Added cleanup log and output messages when exiting.

* Added support for logging to the System Log (syslog). (issue #219)


Version 1.2.0
^^^^^^^^^^^^^

Released: 2022-06-26

**Incompatible changes:**

* For classic mode CPCs, changed the name of the LPAR status metric from
  `zhmc_partition_status_int` to `zhmc_partition_lpar_status_int` in order to
  disambiguate it from the same-named metric for partitions on CPCs in DPM
  mode. (issue #207)

**Bug fixes:**

* Fixed Pylint config file because pylint 2.14 rejects older options
  (issue #202)

* The read timeout for HMC interactions was increased from 120 sec to 300 sec.
  The retry count remains at 2. (issue #210)

**Enhancements:**

* Increased the minimum version of zhmcclient to 1.3.1, in order to have
  the exported JMS logger name symbol. (part of issue #209)

* Added support for logging HMC notifications with new "jms" log component.
  (issue #209)


Version 1.1.0
^^^^^^^^^^^^^

This version contains all fixes up to version 1.0.0.

Released: 2022-04-07

**Bug fixes:**

* Fixed new issues reported by Pylint 2.10.

* Disabled new Pylint issue 'consider-using-f-string', since f-strings were
  introduced only in Python 3.6.

* The hmccreds_schema.yml schema incorrectly specified the items of an array
  as a list. That was tolerated by JSON schema draft 07. When jsonschema 4.0
  added support for newer JSON schema versions, that broke. Fixed that by
  changing the array items from a list to its list item object. Also,
  in order to not fall into future JSON schema incompatibilities again, added
  $schema: http://json-schema.org/draft-07/schema (issue #180)

* Increased minimum zhmcclient version to 1.2.0 to pick up the automatic
  presence of metric group definitions in its mock support, and adjusted
  testcases accordingly. This accomodates the removal of certain metrics
  related mock functions in zhmcclient 1.2.0 (issue #194)

* Made the cleanup when stopping the exporter program more tolerant against
  meanwhile closed HMC sessions or removed metrics contexts, eliminating
  exceptions that were previously shown when interrupting the exporter
  program. (related to issue #193)

* Fixed an AttributeError exception when retrying the metrics collection after
  the HMC was rebooted. (related to issue #193)

**Enhancements:**

* Changed the "Exporter is up and running" message to be shown also in
  non-verbose mode to give first-time users a better feedback on when it is
  ready.

* Support for Python 3.10: Added Python 3.10 in GitHub Actions tests, and in
  package metadata.

* Docs: Documented the authorization requirements for the HMC userid.
  (issue #179)

* Improved the information in authentication related error messages to
  better distinguish between client (=setup) errors and HMC authentication
  errors, and to include the HTTP reason code in the latter case.
  (related to issue #193)

* Showed some more messages in verbose mode for re-creating the HMS session
  and re-creating the metrics context in case the HMC has rebooted.
  (related to issue #193)

**Cleanup:**

* Removed an unnecessary recreation of the HMC session when re-creating
  the metrics context on the HMC. (related to issue #193)

* Changed debug messages when metric value resource was not found on HMC, to
  messages that are output and logged.


Version 1.0.0
^^^^^^^^^^^^^

Released: 2021-08-08

**Incompatible changes:**

* Dropped support for Python 3.4. (issue #155)

* Changed some network metrics to be represented using Prometheus counter metric
  types. Specifically, the following metrics at the NIC and port level have been
  changed to counters: (issue #160)

  - bytes_sent_count
  - bytes_received_count
  - packets_sent_count
  - packets_received_count
  - packets_sent_dropped_count
  - packets_received_dropped_count
  - packets_sent_discarded_count
  - packets_received_discarded_count
  - multicast_packets_sent_count
  - multicast_packets_received_count
  - broadcast_packets_sent_count
  - broadcast_packets_received_count

**Bug fixes:**

* Fixed new isues reported by Pylint 2.9.

**Enhancements:**

* Added support for metrics based on resource properties of CPCs, partitions
  (DPM mode) and LPARs (classic mode). (issue #112)

* Added support for metrics representing CPC and partition status. (issue #131)

* Increased minimum version of zhmcclient to 1.0.0 to pick up support for
  auto-updated resources. (issue #156)

* Added support for testing with minimum package levels. (issue #59)

* Added a new make target 'check_reqs' for checking dependencies declared in
  the requirements files.

* Increased minimum versions of dependent packages to address install issues
  on Windows and with minimum package levels:
  - prometheus-client from 0.3.1 to 0.9.0
  - jinja2 from 2.0.0 to 2.8


Version 0.7.0
^^^^^^^^^^^^^

Released: 2021-06-15

This version contains all fixes up to version 0.6.1.

**Incompatible changes:**

* The zhmc_prometheus_exporter command now verifies HMC server certificates by
  default, using the CA certificates in the 'certifi' Python package. This
  verification will reject the self-signed certificates the HMC is set up with
  initially. To deal with this, install a CA-verifiable certificate in the HMC
  and specify the correct CA certificates with the new 'verify_cert' attribute
  in the HMC credentials file.
  As a temporary quick fix or in non-production environments, you can also
  disable the verification with that new attribute.

**Bug fixes:**

* Mitigated the coveralls HTTP status 422 by pinning coveralls-python to
  <3.0.0.

**Enhancements:**

* Increased minimum version of zhmcclient to 0.31.0, mainly driven by its
  support for verifying HMC certificates.

* Added support for logging the HMC interactions with new options `--log-dest`
  and `--log-comp`. (issue #121)

* Added the processor type as a label on the metrics of the 'zcpc-processor-usage'
  metrics group. (issue #102)

* Docs: Added sample Prometheus output from the exporter.

* Improved error handling and recovery. Once the exporter is up and running,
  any connectivity loss is now recovered by retrying eternally.

* Added exporter level activities to the log, as a new log component "exporter".
  All messages that would be displayed at the highest verbosity level are now
  also logged, regardless of the actual verbosity level.
  Changed the log format by removing the level name and adding the timestamp.

* Changed the retry/timeout configuration used for the zhmcclient session,
  lowering the retry and timeout parameters for connection and reads. This
  only affects how quickly the exporter reacts to connectivity issues, it does
  not lower the allowable response time of the HMC.

* The zhmc_prometheus_exporter command now supports verification of the HMC
  server certificate. There is a new configuration attributes in the HMC
  credentials file ('verify_cert') that controls the verification behavior.


Version 0.6.0
^^^^^^^^^^^^^

Released: 2020-12-07

**Bug fixes:**

* Docs: Fixed the names of the Prometheus metrics of the line cord power metrics.
  (see issue #89)

* Added missing dependency to 'urllib3' Python package.

* README: Fixed the links to the metric definition and HMC credentials files
  (see issue #88).

* Dockerfile: Fixed that all files from the package are included in the Docker
  image (see issue #91).

**Enhancements:**

* Added support for specifying a new optional property `if` in the definition of
  metric groups in the metric definition file, which specifies a Python
  expression representing a condition under which the metric group is fetched.
  The HMC version can be specified in the expression as a `hmc_version` variable.
  (see issue #77)

**Cleanup:**

* The metric definition and HMC credentials YAML files are now validated using
  a schema definition (using JSON schema). This improved the ability to
  enhance these files, and allowed to get rid of error-prone manual validation
  code. The schema validation files are part of the installed Python package.
  This adds a dependency to the 'jsonschema' package. (see issue #81)


Version 0.5.0
^^^^^^^^^^^^^

Released: 2020-12-03

**Incompatible changes:**

* The sample metric definition file has changed the metric names that are
  exported, and also the labels. This is only a change if you choose to
  use the new sample metric definition file; if you continue using your
  current metric definition file, the exported metrics will be as before.

**Enhancements:**

* The packages needed for installation are now properly reflected
  in the package metadata (part of issue #55).

* Improved the metric labels published along with metric values in multiple
  ways. The sample metric definition file has been updated to exploit all
  these new capabilities:

  - The type of resource to which a metric value belongs is now identified in
    the label name e.g. by showing a label 'cpc' or 'adapter' instead of the
    generic label 'resource'.

  - Resources that are inside a CPC (e.g. adapters, partitions) now can show
    their parent resource (the CPC) as an additional label, if the metric
    definition file specifies that.

  - Metrics that identify the resource (e.g. 'channel-id' in the 'channel-usage'
    metric group now can used as additional labels on the actual metric value,
    if the metric definition file specifies that.

  Note that these changes will only become active if you pick them up in your
  metric definition file, e.g. by using the updated sample metric definition
  file. If you continue to use your current metric definition file, nothing will
  change regarding the labels.

* The published metrics no longer contain empty HELP/TYPE comments.

* Metrics with the special value -1 that are returned by the HMC for some
  metrics in case the resource does not exist, are now suppressed.

* Disabled the Platform and Python specific additional metrics so that they
  are not collected or published (see issue #66).

* Overhauled the complete documentation (triggered by issue #57).

* Added a cache for looking up HMC resources from their resource URIs to
  avoid repeated lookup on the HMC. This speeds up large metric retrievals
  from over a minute to sub-seconds (see issue #73).

* Added a command line option `-v` / `--verbose` to show additional verbose
  messages (see issue #54).

* Showing the HMC API version as a verbose message.

* Removed ensemble/zBX related metrics from the sample metric definition file.

* Added all missing metrics up to z15 to the sample metric definition file.

* Added support for additional labels to be shown in every metric that is
  exported, by specifying them in a new `extra_labels` section of the HMC
  credentials file. This allows providing some identification of the HMC
  environment, if needed. (see issue #80)

**Cleanup:**

* Removed the use of 'pbr' to simplify installation and development
  (see issue #55).


Version 0.4.1
^^^^^^^^^^^^^

Released: 2020-11-29

**Bug fixes:**

* Fixed the error that only a subset of the possible exceptions were handled
  that can be raised by the zhmcclient package (i.e. only ConnectionTimeout
  and ServerAuthError). This lead to lengthy and confusing tracebacks being
  shown when they occurred. Now, they are all handled and result in a proper
  error message.

* Added metadata to the Pypi package declaring a development status of 4 - Beta,
  and requiring the supported Python versions (3.4 and higher).

**Enhancements:**

* Migrated from Travis and Appveyor to GitHub Actions. This required several
  changes in package dependencies for development.

* Added options `--help-creds` and `--help-metrics` that show brief help for
  the HMC credentials file and for the metric definition file, respectively.

* Improved all exception and warning messages to be better understandable
  and to provide the context for any issues with content in the HMC credentials
  or metric definition files.

* Expanded the supported Python versions to 3.4 and higher.

* Expanded the supported operating systems to Linux, macOS, Windows.

* Added the sample HMC credentials file and the sample metric definition file
  to the appendix of the documentation.

* The sample metric definition file 'examples/metrics.yaml' has been completed
  so that it now defines all metrics of all metric groups supported by
  HMC 2.15 (z15). Note that some metric values have been renamed for clarity
  and consistency.


Version 0.4.0
^^^^^^^^^^^^^

Released: 2019-08-21

**Bug fixes:**

- Avoid exception in case of a connection drop error handling.

- Replace yaml.load() by yaml.safe_load(). In PyYAML before 5.1,
  the yaml.load() API could execute arbitrary code if used with untrusted data
  (CVE-2017-18342).


Version 0.3.0
^^^^^^^^^^^^^

Released: 2019-08-11

**Bug fixes:**

- Reconnect in case of a connection drop.


Version 0.2.0
^^^^^^^^^^^^^

Released: 2018-08-24

**Incompatible changes:**

- All metrics now have a ``zhmc_`` prefix.

**Bug fixes:**

- Uses Grafana 5.2.2.


Version 0.1.2
^^^^^^^^^^^^^

Released: 2018-08-23

**Enhancements:**

- The description now instructs the user to ``pip3 install zhmc-prometheus-exporter``
  instead of running a local install from the cloned repository. It also links
  to the stable version of the documentation rather than to the latest build.


Version 0.1.1
^^^^^^^^^^^^^

Released: 2018-08-23

Initial PyPI release (0.1.0 was for testing purposes)


Version 0.1.0
^^^^^^^^^^^^^

Released: Only on GitHub, never on PyPI

Initial release<|MERGE_RESOLUTION|>--- conflicted
+++ resolved
@@ -39,15 +39,15 @@
 * Added a '--version' option for showing the versions of the exporter and
   the zhmcclient library. (issue #298)
 
-<<<<<<< HEAD
+
 * Enabled the 'partition-attached-network-interface' metric group in the
   standard/example metric definition file. It had been disabled for performance
   reasons, but with the auto-update support for resources, there is no
   visible performance impact anymore when Prometheus fetches the metrics.
-=======
+
 * Test: Added a test script 'validate_adapter_metrics.py' for validating
   the adapter/NIC resources for which metrics are returned by the HMC.
->>>>>>> 47d384f6
+
 
 **Cleanup:**
 
