.. Copyright 2018 IBM Corp. All Rights Reserved.
..
.. Licensed under the Apache License, Version 2.0 (the "License");
.. you may not use this file except in compliance with the License.
.. You may obtain a copy of the License at
..
..    http://www.apache.org/licenses/LICENSE-2.0
..
.. Unless required by applicable law or agreed to in writing, software
.. distributed under the License is distributed on an "AS IS" BASIS,
.. WITHOUT WARRANTIES OR CONDITIONS OF ANY KIND, either express or implied.
.. See the License for the specific language governing permissions and
.. limitations under the License.


Change log
----------


Version 1.4.0.dev1
^^^^^^^^^^^^^^^^^^

This version contains all fixes up to version 1.3.x.

Released: not yet

**Incompatible changes:**

* The label value definitions in the metric definition file are now interpreted
  as Jinja2 expressions and no longer with the special syntax used before.

  This is an incompatible change and requires updating the metric definition
  file accordingly. The example metric definition file provided with the package
  has been updated accordingly. If you have used the example file unchanged,
  you only need to use the new version of the file. If you have used your own
  version of the metric definition file, you need to update it. For
  understanding the changes and what to update, compare the old and new version
  of the example metric definition file.

* The extra label value definitions in the HMC credentials file are now
  interpreted as Jinja2 expressions and no longer as literals.

  This is an incompatible change and requires updating your HMC credentials file
  in case you used the 'extra_labels' property in there.
  The change to make is to put the literal label values into nested double and
  single quotes.

  Example old definition in the file::

      extra_labels:
        - name: hmc
          value: MYHMC1

  Corresponding new definition in the file::

      extra_labels:
        - name: hmc
          value: "'MYHMC1'"

**Deprecations:**

**Bug fixes:**

* Fixed that not using the `--log` option resulted in an error message
  about invalid use of the `--log-comp` option. (issue #234)

* Fixed an erroneous timezone offset in log timestamps. (issue #241)

* Fixed the log entry for version 1.3.0 that showed an incorrect new timestamp
  format.

* Fixed a flake8 AttributeError when using importlib-metadata 5.0.0 on
  Python >=3.7, by pinning importlib-metadata to <5.0.0 on these Python
  versions.

* Test: Fixed install error of Python 2.7, 3,5, 3,6 on Ubuntu in GitHub Actions.

* Fixed new issues of Pylint 2.16. Fixed versions of Pylint dependents and their
  Python versions.

* Added missing packages (pip_check_reqs, pipdeptree) to be checked for their
  dependencies in minimum-constraints.txt.

* Fixed CBP related metrics in classic mode CPCs in HMC 2.16. These metrics
  were removed in z16 but the metric definition file tried to export them,
  leading to a failure with z16 CPCs in classic mode. This was fixed by
  exporting these metrics only if the CPC has the SE version that supports them.

* Fixed the '\*_central_memory_mib' and '\*_expanded_memory_mib' metrics of
  LPARs of classic mode CPCs that caused the exporter to fail.

**Enhancements:**

* Added support for labels on single metric definitions, for defining how the
  Prometheus metric value should be interpreted. A `value` lebel can define
  a string-typed property value that should be used instead. This has been
  used to show the original staus values, e.g. as `value="operating"`.
  A `valuetype` label can define that the floating point value of the
  Prometheus metric should be interpreted as a boolean or integer value. This
  has been used for any boolean metrics. (issue #224)

* Simplified release process by adding a new GitHub Actions workflow publish.yml
  to build and publish to PyPI

* Added exporter and zhmcclient version and verbosity level to log.

* When enabling auto-update for a resource fails, the exporter will now record
  an error log message that the resource is ignored, but will otherwise
  continue with its operation. Previously, it terminated in such a case.

* Docs: Added sections on HMC setup and setup of firewalls and proxies that
  may be between you and the HMC. (issues #260 and #261)

* Added missing environments to weekly full tests (Python 3.5,3.6 on Windows
  and MacOS).

* Added some critical environments to normal PR tests (Python 3.10/min on
  Windows).

* Changed to using the 'build' package for building the distribution archives
  instead of 'setup.py' commands, following the recommendation of the Python
  packaging community
  (see https://blog.ganssle.io/articles/2021/10/setup-py-deprecated.html).

* The label value definitions in the metric definition file are now interpreted
  as Jinja2 expressions and no longer with the special keyword syntax used
  before. This is an incompatible change for the metric definition file, see the
  corresponding item in the incompatible changes section of this change log.
  The example metric definition file provided with the package has been updated
  accordingly.

* The extra label value definitions in the HMC credentials file are now
  interpreted as Jinja2 expressions and no longer as just literals. This is an
  incompatible change for the HMC credentials file, see the corresponding
  item in the incompatible changes section of this change log.
  The example HMC credentials file provided with the package has been updated
  accordingly.

* Added support for conditional exporting of single metrics based on the
  HMC and SE/CPC version, by adding an 'if' property to the metric definition in
  the metric definition file that can specify a Python expression using
  the 'hmc_version' and 'se_version' variables. Used that capability on CBP
  related metrics that were added in z14 and removed in z16 to specify the
  supported SE version range.

* Made handling of runtime errors more tolerant for properties that are
  not present in certain cases.

* Docs: Added a link to the description of Jinja2 expressions.

* Added a 'cord' label with the line cord name to all 'zhmc_cpc_power_cord\*'
  metrics.

* Added support for Python 3.11.

<<<<<<< HEAD
* Improved and shortened the error message for validation errors in the
  metric definition file and HMC credentials file. As part of that, increased
  the minimum version of the jsonschema package to 3.2.0 and of the pyrsistent
  package to 0.17.3 on Python<=3.6 and 0.18.1 on Python>=3.7.
=======
* Added a check for consistency of items in metrics and metric_groups in
  the metric definition file.
>>>>>>> f8fdf8fb

**Cleanup:**

* Addressed issues in test workflow reported by Github Actions. (issue #264)

* Increased minimum versions of pip, setuptools, wheel to more recent versions.

**Known issues:**

* See `list of open issues`_.

.. _`list of open issues`: https://github.com/zhmcclient/zhmc-prometheus-exporter/issues


Version 1.3.0
^^^^^^^^^^^^^

Released: 2022-09-05

**Incompatible changes:**

* The log format has changed from:
  "2022-08-17 09:24:41,037 logger: message"
  to:
  "2022-08-17 07:24:41+0000 LEVEL logger: message"

**Bug fixes:**

* Fixed that HMC exceptions were not caught during cleaning when exiting.

* Docs: Fixed that the "Logging" section in the documentation described the
  '--log' option as '--log-dest'.

**Enhancements:**

* HMC resources that no longer exist are automatically removed from the
  exported metrics. (Issue #203)

* Increased minimum version of zhmcclient to 1.4.0 to pick up fixes and
  required new functions. (issue #220)

* Extended the existing --log-comp option to allow specifying a log level for
  each component with COMP=LEVEL, and to add support for a component 'all'
  that affects all components.

* Optimized the log levels of many log messages and the verbosity level of some
  output messages.

* Added cleanup log and output messages when exiting.

* Added support for logging to the System Log (syslog). (issue #219)


Version 1.2.0
^^^^^^^^^^^^^

Released: 2022-06-26

**Incompatible changes:**

* For classic mode CPCs, changed the name of the LPAR status metric from
  `zhmc_partition_status_int` to `zhmc_partition_lpar_status_int` in order to
  disambiguate it from the same-named metric for partitions on CPCs in DPM
  mode. (issue #207)

**Bug fixes:**

* Fixed Pylint config file because pylint 2.14 rejects older options
  (issue #202)

* The read timeout for HMC interactions was increased from 120 sec to 300 sec.
  The retry count remains at 2. (issue #210)

**Enhancements:**

* Increased the minimum version of zhmcclient to 1.3.1, in order to have
  the exported JMS logger name symbol. (part of issue #209)

* Added support for logging HMC notifications with new "jms" log component.
  (issue #209)


Version 1.1.0
^^^^^^^^^^^^^

This version contains all fixes up to version 1.0.0.

Released: 2022-04-07

**Bug fixes:**

* Fixed new issues reported by Pylint 2.10.

* Disabled new Pylint issue 'consider-using-f-string', since f-strings were
  introduced only in Python 3.6.

* The hmccreds_schema.yml schema incorrectly specified the items of an array
  as a list. That was tolerated by JSON schema draft 07. When jsonschema 4.0
  added support for newer JSON schema versions, that broke. Fixed that by
  changing the array items from a list to its list item object. Also,
  in order to not fall into future JSON schema incompatibilities again, added
  $schema: http://json-schema.org/draft-07/schema (issue #180)

* Increased minimum zhmcclient version to 1.2.0 to pick up the automatic
  presence of metric group definitions in its mock support, and adjusted
  testcases accordingly. This accomodates the removal of certain metrics
  related mock functions in zhmcclient 1.2.0 (issue #194)

* Made the cleanup when stopping the exporter program more tolerant against
  meanwhile closed HMC sessions or removed metrics contexts, eliminating
  exceptions that were previously shown when interrupting the exporter
  program. (related to issue #193)

* Fixed an AttributeError exception when retrying the metrics collection after
  the HMC was rebooted. (related to issue #193)

**Enhancements:**

* Changed the "Exporter is up and running" message to be shown also in
  non-verbose mode to give first-time users a better feedback on when it is
  ready.

* Support for Python 3.10: Added Python 3.10 in GitHub Actions tests, and in
  package metadata.

* Docs: Documented the authorization requirements for the HMC userid.
  (issue #179)

* Improved the information in authentication related error messages to
  better distinguish between client (=setup) errors and HMC authentication
  errors, and to include the HTTP reason code in the latter case.
  (related to issue #193)

* Showed some more messages in verbose mode for re-creating the HMS session
  and re-creating the metrics context in case the HMC has rebooted.
  (related to issue #193)

**Cleanup:**

* Removed an unnecessary recreation of the HMC session when re-creating
  the metrics context on the HMC. (related to issue #193)

* Changed debug messages when metric value resource was not found on HMC, to
  messages that are output and logged.


Version 1.0.0
^^^^^^^^^^^^^

Released: 2021-08-08

**Incompatible changes:**

* Dropped support for Python 3.4. (issue #155)

* Changed some network metrics to be represented using Prometheus counter metric
  types. Specifically, the following metrics at the NIC and port level have been
  changed to counters: (issue #160)

  - bytes_sent_count
  - bytes_received_count
  - packets_sent_count
  - packets_received_count
  - packets_sent_dropped_count
  - packets_received_dropped_count
  - packets_sent_discarded_count
  - packets_received_discarded_count
  - multicast_packets_sent_count
  - multicast_packets_received_count
  - broadcast_packets_sent_count
  - broadcast_packets_received_count

**Bug fixes:**

* Fixed new isues reported by Pylint 2.9.

**Enhancements:**

* Added support for metrics based on resource properties of CPCs, partitions
  (DPM mode) and LPARs (classic mode). (issue #112)

* Added support for metrics representing CPC and partition status. (issue #131)

* Increased minimum version of zhmcclient to 1.0.0 to pick up support for
  auto-updated resources. (issue #156)

* Added support for testing with minimum package levels. (issue #59)

* Added a new make target 'check_reqs' for checking dependencies declared in
  the requirements files.

* Increased minimum versions of dependent packages to address install issues
  on Windows and with minimum package levels:
  - prometheus-client from 0.3.1 to 0.9.0
  - jinja2 from 2.0.0 to 2.8


Version 0.7.0
^^^^^^^^^^^^^

Released: 2021-06-15

This version contains all fixes up to version 0.6.1.

**Incompatible changes:**

* The zhmc_prometheus_exporter command now verifies HMC server certificates by
  default, using the CA certificates in the 'certifi' Python package. This
  verification will reject the self-signed certificates the HMC is set up with
  initially. To deal with this, install a CA-verifiable certificate in the HMC
  and specify the correct CA certificates with the new 'verify_cert' attribute
  in the HMC credentials file.
  As a temporary quick fix or in non-production environments, you can also
  disable the verification with that new attribute.

**Bug fixes:**

* Mitigated the coveralls HTTP status 422 by pinning coveralls-python to
  <3.0.0.

**Enhancements:**

* Increased minimum version of zhmcclient to 0.31.0, mainly driven by its
  support for verifying HMC certificates.

* Added support for logging the HMC interactions with new options `--log-dest`
  and `--log-comp`. (issue #121)

* Added the processor type as a label on the metrics of the 'zcpc-processor-usage'
  metrics group. (issue #102)

* Docs: Added sample Prometheus output from the exporter.

* Improved error handling and recovery. Once the exporter is up and running,
  any connectivity loss is now recovered by retrying eternally.

* Added exporter level activities to the log, as a new log component "exporter".
  All messages that would be displayed at the highest verbosity level are now
  also logged, regardless of the actual verbosity level.
  Changed the log format by removing the level name and adding the timestamp.

* Changed the retry/timeout configuration used for the zhmcclient session,
  lowering the retry and timeout parameters for connection and reads. This
  only affects how quickly the exporter reacts to connectivity issues, it does
  not lower the allowable response time of the HMC.

* The zhmc_prometheus_exporter command now supports verification of the HMC
  server certificate. There is a new configuration attributes in the HMC
  credentials file ('verify_cert') that controls the verification behavior.


Version 0.6.0
^^^^^^^^^^^^^

Released: 2020-12-07

**Bug fixes:**

* Docs: Fixed the names of the Prometheus metrics of the line cord power metrics.
  (see issue #89)

* Added missing dependency to 'urllib3' Python package.

* README: Fixed the links to the metric definition and HMC credentials files
  (see issue #88).

* Dockerfile: Fixed that all files from the package are included in the Docker
  image (see issue #91).

**Enhancements:**

* Added support for specifying a new optional property `if` in the definition of
  metric groups in the metric definition file, which specifies a Python
  expression representing a condition under which the metric group is fetched.
  The HMC version can be specified in the expression as a `hmc_version` variable.
  (see issue #77)

**Cleanup:**

* The metric definition and HMC credentials YAML files are now validated using
  a schema definition (using JSON schema). This improved the ability to
  enhance these files, and allowed to get rid of error-prone manual validation
  code. The schema validation files are part of the installed Python package.
  This adds a dependency to the 'jsonschema' package. (see issue #81)


Version 0.5.0
^^^^^^^^^^^^^

Released: 2020-12-03

**Incompatible changes:**

* The sample metric definition file has changed the metric names that are
  exported, and also the labels. This is only a change if you choose to
  use the new sample metric definition file; if you continue using your
  current metric definition file, the exported metrics will be as before.

**Enhancements:**

* The packages needed for installation are now properly reflected
  in the package metadata (part of issue #55).

* Improved the metric labels published along with metric values in multiple
  ways. The sample metric definition file has been updated to exploit all
  these new capabilities:

  - The type of resource to which a metric value belongs is now identified in
    the label name e.g. by showing a label 'cpc' or 'adapter' instead of the
    generic label 'resource'.

  - Resources that are inside a CPC (e.g. adapters, partitions) now can show
    their parent resource (the CPC) as an additional label, if the metric
    definition file specifies that.

  - Metrics that identify the resource (e.g. 'channel-id' in the 'channel-usage'
    metric group now can used as additional labels on the actual metric value,
    if the metric definition file specifies that.

  Note that these changes will only become active if you pick them up in your
  metric definition file, e.g. by using the updated sample metric definition
  file. If you continue to use your current metric definition file, nothing will
  change regarding the labels.

* The published metrics no longer contain empty HELP/TYPE comments.

* Metrics with the special value -1 that are returned by the HMC for some
  metrics in case the resource does not exist, are now suppressed.

* Disabled the Platform and Python specific additional metrics so that they
  are not collected or published (see issue #66).

* Overhauled the complete documentation (triggered by issue #57).

* Added a cache for looking up HMC resources from their resource URIs to
  avoid repeated lookup on the HMC. This speeds up large metric retrievals
  from over a minute to sub-seconds (see issue #73).

* Added a command line option `-v` / `--verbose` to show additional verbose
  messages (see issue #54).

* Showing the HMC API version as a verbose message.

* Removed ensemble/zBX related metrics from the sample metric definition file.

* Added all missing metrics up to z15 to the sample metric definition file.

* Added support for additional labels to be shown in every metric that is
  exported, by specifying them in a new `extra_labels` section of the HMC
  credentials file. This allows providing some identification of the HMC
  environment, if needed. (see issue #80)

**Cleanup:**

* Removed the use of 'pbr' to simplify installation and development
  (see issue #55).


Version 0.4.1
^^^^^^^^^^^^^

Released: 2020-11-29

**Bug fixes:**

* Fixed the error that only a subset of the possible exceptions were handled
  that can be raised by the zhmcclient package (i.e. only ConnectionTimeout
  and ServerAuthError). This lead to lengthy and confusing tracebacks being
  shown when they occurred. Now, they are all handled and result in a proper
  error message.

* Added metadata to the Pypi package declaring a development status of 4 - Beta,
  and requiring the supported Python versions (3.4 and higher).

**Enhancements:**

* Migrated from Travis and Appveyor to GitHub Actions. This required several
  changes in package dependencies for development.

* Added options `--help-creds` and `--help-metrics` that show brief help for
  the HMC credentials file and for the metric definition file, respectively.

* Improved all exception and warning messages to be better understandable
  and to provide the context for any issues with content in the HMC credentials
  or metric definition files.

* Expanded the supported Python versions to 3.4 and higher.

* Expanded the supported operating systems to Linux, macOS, Windows.

* Added the sample HMC credentials file and the sample metric definition file
  to the appendix of the documentation.

* The sample metric definition file 'examples/metrics.yaml' has been completed
  so that it now defines all metrics of all metric groups supported by
  HMC 2.15 (z15). Note that some metric values have been renamed for clarity
  and consistency.


Version 0.4.0
^^^^^^^^^^^^^

Released: 2019-08-21

**Bug fixes:**

- Avoid exception in case of a connection drop error handling.

- Replace yaml.load() by yaml.safe_load(). In PyYAML before 5.1,
  the yaml.load() API could execute arbitrary code if used with untrusted data
  (CVE-2017-18342).


Version 0.3.0
^^^^^^^^^^^^^

Released: 2019-08-11

**Bug fixes:**

- Reconnect in case of a connection drop.


Version 0.2.0
^^^^^^^^^^^^^

Released: 2018-08-24

**Incompatible changes:**

- All metrics now have a ``zhmc_`` prefix.

**Bug fixes:**

- Uses Grafana 5.2.2.


Version 0.1.2
^^^^^^^^^^^^^

Released: 2018-08-23

**Enhancements:**

- The description now instructs the user to ``pip3 install zhmc-prometheus-exporter``
  instead of running a local install from the cloned repository. It also links
  to the stable version of the documentation rather than to the latest build.


Version 0.1.1
^^^^^^^^^^^^^

Released: 2018-08-23

Initial PyPI release (0.1.0 was for testing purposes)


Version 0.1.0
^^^^^^^^^^^^^

Released: Only on GitHub, never on PyPI

Initial release<|MERGE_RESOLUTION|>--- conflicted
+++ resolved
@@ -153,15 +153,15 @@
 
 * Added support for Python 3.11.
 
-<<<<<<< HEAD
+
 * Improved and shortened the error message for validation errors in the
   metric definition file and HMC credentials file. As part of that, increased
   the minimum version of the jsonschema package to 3.2.0 and of the pyrsistent
   package to 0.17.3 on Python<=3.6 and 0.18.1 on Python>=3.7.
-=======
+
 * Added a check for consistency of items in metrics and metric_groups in
   the metric definition file.
->>>>>>> f8fdf8fb
+
 
 **Cleanup:**
 
