--- conflicted
+++ resolved
@@ -1,16 +1,11 @@
-<<<<<<< HEAD
-/hmccreds.yaml
-AUTHORS
-ChangeLog
-__pycache__/
-=======
 # Sensitive information
 /hmccreds.yaml
 
-# Unnecessary clutter created by build process
->>>>>>> e697e8c5
+# Unnecessary clutter created by build processes
 build/
 *.egg-info/
+AUTHORS
+ChangeLog
 
 # Unnecessary clutter created by test process
 __pycache__/
